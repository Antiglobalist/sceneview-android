package io.github.sceneview.node

import android.view.MotionEvent
import android.view.ViewConfiguration
import androidx.lifecycle.LifecycleOwner
import androidx.lifecycle.lifecycleScope
import com.google.android.filament.EntityInstance
import com.google.android.filament.Scene
import com.google.android.filament.TransformManager
import com.google.ar.sceneform.PickHitResult
import com.google.ar.sceneform.collision.Collider
import com.google.ar.sceneform.collision.CollisionShape
import com.google.ar.sceneform.collision.CollisionSystem
import com.google.ar.sceneform.common.TransformProvider
import com.google.ar.sceneform.math.MathHelper.clamp
import com.google.ar.sceneform.math.Matrix
import com.google.ar.sceneform.math.Vector3
import com.google.ar.sceneform.rendering.*
import dev.romainguy.kotlin.math.*
import io.github.sceneview.SceneLifecycle
import io.github.sceneview.SceneLifecycleObserver
import io.github.sceneview.SceneView
import io.github.sceneview.math.*
import io.github.sceneview.utils.FrameTime

// This is the default from the ViewConfiguration class.
private const val defaultTouchSlop = 8

/**
 * ### A Node represents a transformation within the scene graph's hierarchy.
 *
 * It can contain a renderable for the rendering engine to render.
 *
 * Each node can have an arbitrary number of child nodes and one parent. The parent may be
 * another node, or the scene.
 *
 * ------- +y ----- -z
 *
 * ---------|----/----
 *
 * ---------|--/------
 *
 * -x - - - 0 - - - +x
 *
 * ------/--|---------
 *
 * ----/----|---------
 *
 * +z ---- -y --------
 */
open class Node : NodeParent, TransformProvider, SceneLifecycleObserver {

    /**
     * ### The scene that this node is part of, null if it isn't part of any scene
     *
     * A node is part of a scene if its highest level ancestor is a [SceneView]
     */
    protected open val sceneView: SceneView? get() = parent as? SceneView ?: parentNode?.sceneView
    protected open val scene: Scene? get() = sceneView?.scene

    // TODO : Remove when every dependent is kotlined
    fun getSceneViewInternal() = sceneView
    protected open val lifecycle: SceneLifecycle? get() = sceneView?.lifecycle
    protected val lifecycleScope get() = sceneView?.lifecycleScope
    protected val renderer: Renderer? get() = sceneView?.rendererOld
    private val collisionSystem: CollisionSystem? get() = sceneView?.collisionSystem

    val isAttached get() = sceneView != null

    /**
     * ### The node position
     *
     * The node's position locates it within the coordinate system of its parent.
     * The default position is the zero vector, indicating that the node is placed at the origin of
     * the parent node's coordinate system.
     *
     * **Horizontal (X):**
     * - left: x < 0.0f
     * - center horizontal: x = 0.0f
     * - right: x > 0.0f
     *
     * **Vertical (Y):**
     * - top: y > 0.0f
     * - center vertical : y = 0.0f
     * - bottom: y < 0.0f
     *
     * **Depth (Z):**
     * - forward: z < 0.0f
     * - origin/camera position: z = 0.0f
     * - backward: z > 0.0f
     *
     * ------- +y ----- -z
     *
     * ---------|----/----
     *
     * ---------|--/------
     *
     * -x - - - 0 - - - +x
     *
     * ------/--|---------
     *
     * ----/----|---------
     *
     * +z ---- -y --------
     */
    var position: Position = DEFAULT_POSITION

    /**
     * TODO: Doc
     */
    open var quaternion: Quaternion = DEFAULT_QUATERNION

    /**
     * ### The node orientation in Euler Angles Degrees per axis.
     *
     * `[0..360]`
     *
     * The three-component rotation vector specifies the direction of the rotation axis in degrees.
     *
     * The default rotation is the zero vector, specifying no rotation.
     * Rotation is applied relative to the node's origin property.
     *
     * Note that modifying the individual components of the returned rotation doesn't have any effect.
     *
     * ------- +y ----- -z
     *
     * ---------|----/----
     *
     * ---------|--/------
     *
     * -x - - - 0 - - - +x
     *
     * ------/--|---------
     *
     * ----/----|---------
     *
     * +z ---- -y --------
     */
    var rotation: Rotation
        get() = quaternion.toEulerAngles()
        set(value) {
            quaternion = Quaternion.fromEuler(value)
        }

    /**
     * ### The node scale on each axis.
     *
     * - reduce size: scale < 1.0f
     * - same size: scale = 1.0f
     * - increase size: scale > 1.0f
     */
    var scale: Scale = DEFAULT_SCALE

    open var transform: Transform
        get() = translation(position) * rotation(quaternion) * scale(scale)
        set(value) {
            position = Position(translation(value).position)
            quaternion = Quaternion(rotation(value).toQuaternion())
            scale = Scale(scale(value).scale)
        }

    var smoothTransform: Transform? = null

    /**
     * ### The node world-space position
     *
     * The world position of this node (i.e. relative to the [SceneView]).
     * This is the composition of this component's local position with its parent's world
     * position.
     *
     * @see worldTransform
     */
    open var worldPosition: Position
        get() = worldTransform.position
        set(value) {
            position = (worldToParent * Float4(value, 1f)).xyz
        }

    /**
     * ### The node world-space quaternion
     *
     * The world quaternion of this node (i.e. relative to the [SceneView]).
     * This is the composition of this component's local quaternion with its parent's world
     * quaternion.
     *
     * @see worldTransform
     */
    open var worldQuaternion: Quaternion
        get() = worldTransform.toQuaternion()
        set(value) {
            quaternion = worldToParent.toQuaternion() * value
        }

    /**
     * ### The node world-space rotation
     *
     * The world rotation of this node (i.e. relative to the [SceneView]).
     * This is the composition of this component's local rotation with its parent's world
     * rotation.
     *
     * @see worldTransform
     */
    open var worldRotation: Rotation
        get() = worldTransform.rotation
        set(value) {
            quaternion = worldToParent.toQuaternion() * Quaternion.fromEuler(value)
        }

    /**
     * ### The node world-space scale
     *
     * The world scale of this node (i.e. relative to the [SceneView]).
     * This is the composition of this component's local scale with its parent's world
     * scale.
     *
     * @see worldTransform
     */
    open var worldScale: Scale
        get() = worldTransform.scale
        set(value) {
            scale = (worldToParent * scale(value)).scale
        }

    open val worldTransform: Mat4
        get() = parentNode?.let { it.worldTransform * transform } ?: transform

    /**
     * ### The transform from the world coordinate system to the coordinate system of the parent node
     */
    private val worldToParent: Transform
        get() = parentNode?.let { inverse(it.worldTransform) } ?: Transform()

    /**
     * ## The smooth position, rotation and scale speed
     *
     * Expressed in units per seconds.
     * On an AR context, 1 unit = 1 meter. So, for position, this value defines the meters per
     * seconds for a node move.
     * This value is used by [smooth]
     */
    var smoothSpeed = 5.0f

    /**
     * ## The smooth rotation minimum change limit
     *
     * This is used to avoid very near rotations smooth modifications. It prevents the rotation to
     * appear too quick if the ranges are too close and uses linearly interpolation for upper dot
     * products.
     *
     * Expressed in quaternion dot product
     * This value is used by [smooth]
     */
    var smoothRotationThreshold = DEFAULT_ROTATION_DOT_THRESHOLD

//    private var smoothPosition: Position? = null
//    private var smoothQuaternion: Quaternion? = null

    /**
     * ### The node can be focused within the [com.google.ar.sceneform.collision.CollisionSystem]
     * when a touch event happened
     *
     * true if the node can be selected
     */
    var isFocusable = true

    /**
     * ### The visible state of this node.
     *
     * Note that a Node may be enabled but still inactive if it isn't part of the scene or if its
     * parent is inactive.
     */
    open var isVisible = true
        set(value) {
            if (field != value) {
                field = value
                updateVisibility()
            }
        }

    /**
     * ### The active status
     *
     * A node is considered active if it meets ALL of the following conditions:
     * - The node is part of a scene.
     * - the node's parent is active.
     * - The node is enabled.
     *
     * An active Node has the following behavior:
     * - The node's [onFrame] function will be called every frame.
     * - The node's [Renderable] will be rendered.
     * - The node's [collisionShape] will be checked in calls to Scene.hitTest.
     * - The node's [onTouchEvent] function will be called when the node is touched.
     */
    internal val shouldBeRendered: Boolean
        get() = isVisible && isAttached
                && parentNode?.shouldBeRendered != false

    open var isRendered = false
        internal set(value) {
            if (field != value) {
                field = value
                if (value) {
                    collisionSystem?.let { collider?.setAttachedCollisionSystem(it) }
                } else {
                    collider?.setAttachedCollisionSystem(null)
                }
                onRenderingChanged(value)
            }
        }

    /**
     * ### The [Node] parent if the parent extends [Node]
     *
     * Returns null if the parent is not a [Node].
     * = Returns null if the parent is a [SceneView]
     */
    val parentNode get() = parent as? Node
    override var _children = listOf<Node>()

    /**
     * ### Changes the parent node of this node
     *
     * If set to null, this node will be detached ([removeChild]) from its parent.
     *
     * The parent may be another [Node] or a [SceneView].
     * If it is a scene, then this [Node] is considered top level.
     *
     * The local position, rotation, and scale of this node will remain the same.
     * Therefore, the world position, rotation, and scale of this node may be different after the
     * parent changes.
     *
     * In addition to setting this field, setParent will also do the following things:
     *
     * - Remove this node from its previous parent's children.
     * - Add this node to its new parent's children.
     * - Recursively update the node's transformation to reflect the change in parent
     * -Recursively update the scene field to match the new parent's scene field.
     */
    var parent: NodeParent? = null
        set(value) {
            if (field != value) {
                // Remove from old parent if not already removed
                field?.takeIf { this in it.children }?.removeChild(this)
                // Find the old parent SceneView
                ((field as? SceneView) ?: (field as? Node)?.sceneView)?.let { sceneView ->
                    sceneView.lifecycle.removeObserver(this)
                    onDetachFromScene(sceneView)
                }
                field = value
                // Add to new parent if not already added
                value?.takeIf { this !in it.children }?.addChild(this)
                // Find the new parent SceneView
                ((value as? SceneView) ?: (value as? Node)?.sceneView)?.let { sceneView ->
                    sceneView.lifecycle.addObserver(this)
                    onAttachToScene(sceneView)
                }
                updateVisibility()
            }
        }

    private var allowDispatchTransformChanged = true

    // Collision fields.
    var collider: Collider? = null
        private set

    // Stores data used for detecting when a tap has occurred on this node.
    private var touchTrackingData: TapTrackingData? = null

    /** ### Listener for [onFrame] call */
    val onFrame = mutableListOf<((frameTime: FrameTime, node: Node) -> Unit)>()

    /** ### Listener for [onAttachToScene] call */
    val onAttachedToScene = mutableListOf<((scene: SceneView) -> Unit)>()

    /** ### Listener for [onDetachedFromScene] call */
    val onDetachedFromScene = mutableListOf<((scene: SceneView) -> Unit)>()

    /** ### Listener for [onRenderingChanged] call */
    val onRenderingChanged = mutableListOf<((node: Node, isRendering: Boolean) -> Unit)>()

    /**
     * ### The transformation (position, rotation or scale) of the [Node] has changed
     *
     * If node A's position is changed, then that will trigger [onTransformChanged] to be
     * called for all of it's descendants.
     */
    val onTransformChanged = mutableListOf<(node: Node) -> Unit>()

    /**
     * ### Registers a callback to be invoked when a touch event is dispatched to this node
     *
     * The way that touch events are propagated mirrors the way touches are propagated to Android
     * Views. This is only called when the node is active.
     *
     * When an ACTION_DOWN event occurs, that represents the start of a gesture. ACTION_UP or
     * ACTION_CANCEL represents when a gesture ends. When a gesture starts, the following is done:
     *
     * - Dispatch touch events to the node that was touched as detected by hitTest.
     * - If the node doesn't consume the event, recurse upwards through the node's parents and
     * dispatch the touch event until one of the node's consumes the event.
     * - If no nodes consume the event, the gesture is ignored and subsequent events that are part
     * of the gesture will not be passed to any nodes.
     * - If one of the node's consumes the event, then that node will consume all future touch
     * events for the gesture.
     *
     * When a touch event is dispatched to a node, the event is first passed to the node's.
     * If the [onTouchEvent] doesn't handle the event, it is passed to [.onTouchEvent].
     *
     * - `pickHitResult` - Represents the node that was touched and information about where it was
     * touched
     * - `motionEvent` - The MotionEvent object containing full information about the event
     * - `return` true if the listener has consumed the event, false otherwise
     */
    var onTouchEvent: ((pickHitResult: PickHitResult, motionEvent: MotionEvent) -> Boolean)? = null

    /**
     * ### Registers a callback to be invoked when this node is tapped.
     *
     * If there is a callback registered, then touch events will not bubble to this node's parent.
     * If the Node.onTouchEvent is overridden and super.onTouchEvent is not called, then the tap
     * will not occur.
     *
     * - `pickHitResult` - represents the node that was tapped and information about where it was
     * touched
     * - `motionEvent - The [MotionEvent.ACTION_UP] MotionEvent that caused the tap
     */
    var onTouched: ((pickHitResult: PickHitResult, motionEvent: MotionEvent) -> Unit)? = null

    /**
     * ### Construct a [Node] with it Position, Rotation and Scale
     *
     * @param position See [Node.position]
     * @param rotation See [Node.rotation]
     * @param scale See [Node.scale]
     */
    @JvmOverloads
    constructor(
        position: Position = DEFAULT_POSITION,
        rotation: Rotation = DEFAULT_ROTATION,
        scale: Scale = DEFAULT_SCALE
    ) : super() {
        this.position = position
        this.rotation = rotation
        this.scale = scale
    }

    open fun onAttachToScene(sceneView: SceneView) {
        onAttachedToScene.toList().forEach { it(sceneView) }
    }

    open fun onDetachFromScene(sceneView: SceneView) {
        onDetachedFromScene.toList().forEach { it(sceneView) }
    }

    /**
     * ### Handles when this node becomes rendered (displayed) or not
     *
     * A Node is rendered if it's visible, part of a scene, and its parent is rendered.
     * Override to perform any setup that needs to occur when the node is active or not.
     */
    open fun onRenderingChanged(isRendering: Boolean) {
        onRenderingChanged.toList().forEach { it(this, isRendering) }
    }

    override fun onFrame(frameTime: FrameTime) {
        // Smooth value compare
        val lerpFactor = clamp((frameTime.intervalSeconds * smoothSpeed).toFloat(), 0.0f, 1.0f)
        smoothTransform?.let { translation(it) }?.position?.takeIf { it != position }
            ?.let { desiredPosition ->
                position = lerp(position, desiredPosition, lerpFactor).takeIf {
                    distance(position, it) > 0.00001f
                } ?: desiredPosition
            }
        smoothTransform?.let { rotation(it).toQuaternion() }?.takeIf { it != quaternion }
            ?.let { desiredQuaternion ->
                quaternion = slerp(quaternion, normalize(desiredQuaternion), lerpFactor).takeIf {
                    angle(quaternion, desiredQuaternion) > 0.00001f
                } ?: desiredQuaternion
            }
        smoothTransform?.let { scale(it) }?.scale?.takeIf { it != scale }?.let { desiredScale ->
            scale = lerp(scale, desiredScale, lerpFactor).takeIf {
                distance(scale, it) > 0.00001f
            } ?: desiredScale
        }

        if (smoothTransform == transform) {
            smoothTransform = null
        }
        updateTransform(worldTransform)
        onFrame.forEach { it(frameTime, this) }
    }

    open fun updateTransform(worldTransform: Transform) {
        // TODO : Kotlin Collider for more comprehension
        collider?.markWorldShapeDirty()
    }

    /**
     * ### The transformation (position, rotation or scale) of the [Node] has changed
     *
     * If node A's position is changed, then that will trigger [onTransformChanged] to be
     * called for all of it's descendants.
     */
    open fun onTransformChanged() {
        children.forEach { it.onTransformChanged() }
        onTransformChanged.forEach { it(this) }
    }

    override fun onChildAdded(child: Node) {
        super.onChildAdded(child)

        onTransformChanged()
    }

    override fun onChildRemoved(child: Node) {
        super.removeChild(child)

        onTransformChanged()
    }

    override fun onDestroy(owner: LifecycleOwner) {
        super.onDestroy(owner)
        destroy()
    }

    internal fun updateVisibility() {
        isRendered = shouldBeRendered
        children.forEach { it.updateVisibility() }
    }

    /**
     * ### The node scale
     *
     * - reduce size: scale < 1.0f
     * - same size: scale = 1.0f
     * - increase size: scale > 1.0f
     */
    fun scale(scale: Float) {
        this.scale.xyz = Scale(scale)
    }

    /**
     * ## Change the node transform
     *
     * @see position
     * @see rotation
     * @see scale
     */
    fun transform(
        position: Position = this.position,
        quaternion: Quaternion = this.quaternion,
        rotation: Rotation = this.rotation,
        scale: Scale = this.scale
    ) {
        this.position = position
        if (quaternion != this.quaternion) {
            this.quaternion = quaternion
        } else if (rotation != this.rotation) {
            this.rotation = rotation
        }
        this.scale = scale
    }

    /**
     * ## Smooth move, rotate and scale at a specified speed
     *
     * @see position
     * @see rotation
     * @see quaternion
     * @see scale
     * @see smoothSpeed
     */
    fun smooth(
        position: Position = this.position,
        quaternion: Quaternion = this.quaternion,
        scale: Scale = this.scale,
        speed: Float = smoothSpeed
    ) = smooth(
        transform = translation(position) * rotation(quaternion) * scale(scale),
        speed = speed
    )

    /**
     * ### Rotates the node based on its [worldPosition] eye position looking at a target Position
     *
     * Rotates the node to face a point in world space.
     * World-space up (0, 1, 0) will be used to determine the orientation of the node around the
     * direction.
     *
     * The eye and target points are assumed to be distinct and the vector between them is assumes
     * to be collinear with the up vector.
     *
     * @param target The view target position = The position to look at in world space
     */
    fun lookAt(target: Position) {
        quaternion =
            lookAt(eye = worldPosition, target = target, up = Direction(y = 1.0f)).toQuaternion()
    }

    /**
     * ## Smooth change node orientation at a specified speed
     *
     * @see lookAt
     * @see smoothSpeed
     */
    fun smoothLookAt(target: Position, speed: Float = smoothSpeed) {
        smooth(
            quaternion = lookAt(
                eye = worldPosition,
                target = target,
                up = Direction(y = 1.0f)
            ).toQuaternion(),
            speed = speed
        )
    }

    /**
     * ### Rotates the node based on its [worldPosition] eye position looking at a target Node
     *
     * Rotates the node to face a Node in world space.
     * World-space up (0, 1, 0) will be used to determine the orientation of the node around the
     * direction.
     *
     * The eye and target Node are assumed to be distinct and the vector between them is assumes
     * to be collinear with the up vector.
     *
     * @param target The view target Node = The Node position to look at in world space
     */
    fun lookAt(target: Node) = lookAt(target = target.worldPosition)

    /**
     * ## Smooth change node orientation at a specified speed
     *
     * @see lookAt
     * @see smoothSpeed
     */
    fun smoothLookAt(target: Node, speed: Float = smoothSpeed) =
        smoothLookAt(target = target.worldPosition, speed = speed)

    /**
     * ### Rotates the node based on its [worldPosition] eye position looking at a direction
     *
     * Rotates the node to follow a direction in world space.
     * World-space up (0, 1, 0) will be used to determine the orientation of the node around the
     * direction.
     *
     * The eye and target direction are assumed to be distinct and the vector between them is
     * assumes to be collinear with the up vector.
     *
     * @param direction The view target direction = The direction to look at in world space
     */
    fun lookTowards(direction: Direction) {
        quaternion = lookTowards(
            eye = worldPosition,
            forward = direction,
            up = Direction(y = 1.0f)
        ).toQuaternion()
    }

    /**
     * ## Smooth change node orientation at a specified speed
     *
     * @see lookAt
     * @see smoothSpeed
     */
    fun smoothLookTowards(direction: Direction, speed: Float = smoothSpeed) {
        smooth(
            quaternion = lookTowards(
                eye = worldPosition,
                forward = direction,
                up = Direction(y = 1.0f)
            ).toQuaternion(), speed = speed
        )
    }

    /**
     * ## Smooth move, rotate and scale at a specified speed
     *
     * @see position
     * @see rotation
     * @see quaternion
     * @see scale
     * @see speed
     */
    fun smooth(
        transform: Transform,
        speed: Float = this.smoothSpeed
    ) {
        smoothSpeed = speed
        smoothTransform = transform
    }

    /**
     * ### Checks whether the given node parent is an ancestor of this node recursively
     *
     * Return true if the node is an ancestor of this node
     */
    fun isDescendantOf(ancestor: NodeParent): Boolean =
        parent == ancestor || parentNode?.isDescendantOf(ancestor) == true

<<<<<<< HEAD
    /**
     * ### The node world-space position
     *
     * The world position of this node (i.e. relative to the [SceneView]).
     * This is the composition of this component's local position with its parent's world
     * position.
     *
     * @see worldTransform
     */
    open val worldPosition: Position get() = worldTransform.position

    /**
     * ### The node world-space rotation
     *
     * The world rotation of this node (i.e. relative to the [SceneView]).
     * This is the composition of this component's local rotation with its parent's world rotation.
     *
     * @see worldTransform
     */
    open val worldRotation: Rotation get() = worldTransform.rotation

    /**
     * ### The node world-space scale
     *
     * The world scale of this node (i.e. relative to the [SceneView]).
     * This is the composition of this component's local scale with its parent's world
     * scale.
     *
     * @see worldTransform
     */
    open val worldScale: Scale get() = worldTransform.scale

=======
>>>>>>> aa6b13c5
    // TODO : Remove this to full Kotlin Math
    override fun getTransformationMatrix(): Matrix {
        return Matrix(worldTransform.toColumnsFloatArray())
    }

    // Reuse this to limit frame instantiations
    private val _transformationMatrixInverted = Matrix()
    open val transformationMatrixInverted: Matrix
        get() = _transformationMatrixInverted.apply {
            Matrix.invert(transformationMatrix, this)
        }

    /**
     * ### The shape to used to detect collisions for this [Node]
     *
     * If the shape is not set and [renderable] is set, then [Renderable.getCollisionShape] is
     * used to detect collisions for this [Node].
     *
     * [CollisionShape] represents a geometric shape, i.e. sphere, box, convex hull.
     * If null, this node's current collision shape will be removed.
     */
    var collisionShape: CollisionShape? = null
        get() = field ?: collider?.shape
        set(value) {
            field = value
            if (value != null) {
                // TODO : Cleanup
                // Create the collider if it doesn't already exist.
                if (collider == null) {
                    collider = Collider(this, value).apply {
                        // Attach the collider to the collision system if the node is already active.
                        if (isRendered && collisionSystem != null) {
                            setAttachedCollisionSystem(collisionSystem)
                        }
                    }
                } else if (collider!!.shape != value) {
                    // Set the collider's shape to the new shape if needed.
                    collider!!.shape = value
                }
            } else {
                // Dispose of the old collider
                collider?.setAttachedCollisionSystem(null)
                collider = null
            }
        }

    /**
     * ### Handles when this node is touched
     *
     * Override to perform any logic that should occur when this node is touched. The way that
     * touch events are propagated mirrors the way touches are propagated to Android Views. This is
     * only called when the node is active.
     *
     * When an ACTION_DOWN event occurs, that represents the start of a gesture. ACTION_UP or
     * ACTION_CANCEL represents when a gesture ends. When a gesture starts, the following is done:
     *
     * - Dispatch touch events to the node that was touched as detected by hitTest.
     * - If the node doesn't consume the event, recurse upwards through the node's parents and
     * dispatch the touch event until one of the node's consumes the event.
     * - If no nodes consume the event, the gesture is ignored and subsequent events that are part
     * of the gesture will not be passed to any nodes.
     * - If one of the node's consumes the event, then that node will consume all future touch
     * events for the gesture.
     *
     * When a touch event is dispatched to a node, the event is first passed to the node's.
     * If the [onTouchEvent] doesn't handle the event, it is passed to [onTouchEvent].
     *
     * @param pickHitResult Represents the node that was touched, and information about where it was
     * touched. On ACTION_DOWN events, [PickHitResult.getNode] will always be this node or
     * one of its children. On other events, the touch may have moved causing the
     * [PickHitResult.getNode] to change (or possibly be null).
     * @param motionEvent   The motion event.
     *
     * @return true if the event was handled, false otherwise.
     */
    fun onTouchEvent(pickHitResult: PickHitResult, motionEvent: MotionEvent): Boolean {
        // TODO : Cleanup
        var handled = false

        // Reset tap tracking data if a new gesture has started or if the Node has become inactive.
        val actionMasked = motionEvent.actionMasked
        if (actionMasked == MotionEvent.ACTION_DOWN || !isRendered) {
            touchTrackingData = null
        }
        when (actionMasked) {
            MotionEvent.ACTION_DOWN -> {
                // Only start tacking the tap gesture if there is a tap listener set.
                // This allows the event to bubble up to the node's parent when there is no listener.
                if (onTouched != null) {
                    pickHitResult.node?.let { hitNode ->
                        val downPosition = Vector3(motionEvent.x, motionEvent.y, 0.0f)
                        touchTrackingData = TapTrackingData(hitNode, downPosition)
                        handled = true
                    }
                }
            }
            MotionEvent.ACTION_MOVE, MotionEvent.ACTION_UP -> {
                // Assign to local variable for static analysis.
                touchTrackingData?.let { touchTrackingData ->
                    // Determine how much the touch has moved.
                    val touchSlop = sceneView?.let { sceneView ->
                        ViewConfiguration.get(sceneView.context).scaledTouchSlop
                    } ?: defaultTouchSlop

                    val upPosition = Vector3(motionEvent.x, motionEvent.y, 0.0f)
                    val touchDelta =
                        Vector3.subtract(touchTrackingData.downPosition, upPosition).length()

                    // Determine if this node or a child node is still being touched.
                    val hitNode = pickHitResult.node
                    val isHitValid = hitNode === touchTrackingData.downNode

                    // Determine if this is a valid tap.
                    val isValidTouch = isHitValid || touchDelta < touchSlop
                    if (isValidTouch) {
                        handled = true
                        // If this is an ACTION_UP event, it's time to call the listener.
                        if (actionMasked == MotionEvent.ACTION_UP && onTouched != null) {
                            onTouched!!.invoke(pickHitResult, motionEvent)
                            this.touchTrackingData = null
                        }
                    } else {
                        this.touchTrackingData = null
                    }
                }
            }
            else -> {
            }
        }
        return handled
    }

    /**
     * ### Calls onTouchEvent if the node is active
     *
     * Used by TouchEventSystem to dispatch touch events.
     *
     * @param pickHitResult Represents the node that was touched, and information about where it was
     * touched. On ACTION_DOWN events, [PickHitResult.getNode] will always be this node or
     * one of its children. On other events, the touch may have moved causing the
     * [PickHitResult.getNode] to change (or possibly be null).
     *
     * @param motionEvent   The motion event.
     * @return true if the event was handled, false otherwise.
     */
    open fun dispatchTouchEvent(pickHitResult: PickHitResult, motionEvent: MotionEvent): Boolean {
        return if (isRendered) {
            if (onTouchEvent?.invoke(pickHitResult, motionEvent) == true) {
                true
            } else {
                onTouchEvent(pickHitResult, motionEvent)
            }
        } else {
            false
        }
    }

    open fun clone() = copy(Node())

    @JvmOverloads
    open fun copy(toNode: Node = Node()): Node = toNode.apply {
        position = this@Node.position
        quaternion = this@Node.quaternion
        scale = this@Node.scale
    }

    /** ### Detach and destroy the node */
    open fun destroy() {
        this.parent = null
    }

    /**
     * ### Performs the given action when the node is attached to the scene.
     *
     * If the node is already attached the action will be performed immediately.
     * Else this action will be invoked the first time the scene is attached.
     *
     * - `scene` - the attached scene
     */
    fun doOnAttachedToScene(action: (scene: SceneView) -> Unit) {
        sceneView?.let(action) ?: run {
            onAttachedToScene.add(object : (SceneView) -> Unit {
                override fun invoke(sceneView: SceneView) {
                    onAttachedToScene -= this
                    action(sceneView)
                }
            })
        }
    }

    /**
     * Used to keep track of data for detecting if a tap gesture has occurred on this node.
     */
    private data class TapTrackingData(
        // The node that was being touched when ACTION_DOWN occurred.
        val downNode: Node,
        // The screen-space position that was being touched when ACTION_DOWN occurred.
        val downPosition: Vector3
    )

    companion object {
        val DEFAULT_POSITION get() = Position(x = 0.0f, y = 0.0f, z = -4.0f)
        val DEFAULT_QUATERNION get() = Quaternion()
        val DEFAULT_ROTATION = DEFAULT_QUATERNION.toEulerAngles()
        val DEFAULT_SCALE get() = Scale(1.0f)

        const val DEFAULT_ROTATION_DOT_THRESHOLD = 0.95f
    }
}

fun TransformManager.getTransform(@EntityInstance i: Int): Transform =
    getTransform(i, null as FloatArray?).toTransform()

fun TransformManager.setTransform(@EntityInstance i: Int, transform: Transform) =
    setTransform(i, transform.toFloatArray())<|MERGE_RESOLUTION|>--- conflicted
+++ resolved
@@ -699,41 +699,6 @@
     fun isDescendantOf(ancestor: NodeParent): Boolean =
         parent == ancestor || parentNode?.isDescendantOf(ancestor) == true
 
-<<<<<<< HEAD
-    /**
-     * ### The node world-space position
-     *
-     * The world position of this node (i.e. relative to the [SceneView]).
-     * This is the composition of this component's local position with its parent's world
-     * position.
-     *
-     * @see worldTransform
-     */
-    open val worldPosition: Position get() = worldTransform.position
-
-    /**
-     * ### The node world-space rotation
-     *
-     * The world rotation of this node (i.e. relative to the [SceneView]).
-     * This is the composition of this component's local rotation with its parent's world rotation.
-     *
-     * @see worldTransform
-     */
-    open val worldRotation: Rotation get() = worldTransform.rotation
-
-    /**
-     * ### The node world-space scale
-     *
-     * The world scale of this node (i.e. relative to the [SceneView]).
-     * This is the composition of this component's local scale with its parent's world
-     * scale.
-     *
-     * @see worldTransform
-     */
-    open val worldScale: Scale get() = worldTransform.scale
-
-=======
->>>>>>> aa6b13c5
     // TODO : Remove this to full Kotlin Math
     override fun getTransformationMatrix(): Matrix {
         return Matrix(worldTransform.toColumnsFloatArray())
